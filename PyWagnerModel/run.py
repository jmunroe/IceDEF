from iceberg import Iceberg
from config import *
from functions import *
from store_objects import *
from load_objects import *
from analysis import *
from test import *
import numpy as np
from scipy.interpolate import interpn
from matplotlib.backends.backend_pdf import PdfPages

# Flags
global interpolate, save_plots, assert_tol_flag
interpolate = False
save_plots = True
assert_tol_flag = 'break'
assert_tol_tol = 1e-6

def main():
    plot_list = []
    global bb
    for bb in bvec:
        print("Iceberg size class: {}".format(bb))
        silent_remove('bergClass{}.pkl'.format(bb))
        L, W, H = bergdims[bb-1,0],bergdims[bb-1,1],bergdims[bb-1,2]
        VOL = L*W*H; dL,dW,dH,dVOL = 0,0,0,0
        global j
        for j in range(0,trajnum):
            assert_tol_matrix(LAT,np.ravel(mLAT),0,j,assert_tol_flag,assert_tol_tol)
            assert_tol_matrix(LON,np.ravel(mLON),0,j,assert_tol_flag,assert_tol_tol)
            assert_tol_matrix(msk,mmsk,0,j,assert_tol_flag,assert_tol_tol)
            berg = Iceberg(nt)
            berg.dims[0,:] = L,W,H,VOL
            berg.dimsChange[0,:] = dL,dW,dH,dVOL
            #ts = np.random.randint(0,round(startrange)) 
            ts = mts[bb-1,j]
            global tts
            tts = ts*tres
            lt = nt-tts
            #xig = seed_X[np.random.randint(1, seed_X.size)] 
            #yig = seed_Y[np.random.randint(1, seed_Y.size)]
            randoX = mrandoX[bb-1,j]; randoY = mrandoY[bb-1,j]
            xig = seed_X[randoX-1]; yig = seed_Y[randoY-1] 
            berg.location[0,:] = LON[xig-1], LAT[yig-1]
            i=0
            while not berg.outOfBounds and not berg.melted and i<lt-1:
                I=i
                berg.location,berg.outOfBounds,berg.grounded,Ua,SST,ui,uw,vi,vw = drift(I,berg.location,berg.dims)
                berg.dims,berg.dimsChange,berg.melted = melt(I,berg.dims,berg.dimsChange,Ua,SST,ui,uw,vi,vw)
                i += 1
            store_objects(berg, 'bergClass{}.pkl'.format(bb))
        XIL,YIL = load_objects(pyOutloc + 'bergClass{}.pkl'.format(bb),trajnum,nt)
        dXIL, dYIL = compare_outputs(mXIL,mYIL,bb,pyOutloc+'bergClass{}.pkl'.format(bb),trajnum,nt)
        plot_name = 'plot' + str(bb)
        plot_name = plot_model_diff(dXIL,dYIL)
        plot_list.append(plot_name)
    
    if save_plots:
        with PdfPages('plots.pdf') as pdf:
            for plot in plot_list:
                pdf.savefig(plot)

        
def drift(I,loc,dims):

    GROUNDED = False
    OB = False
<<<<<<< HEAD
    interpolate = True
=======
>>>>>>> c082fa53

    timestep = tt[tts + I]                                      
    t=timestep
    t1  = int(np.floor(timestep)); t2 = t1 + 1 

    if interpolate:

        ti1=(t2-t)/(t2-t1)
        ti2=(t-t1)/(t2-t1)
        ti=t1*ti1+t2*ti2

        XI1 = np.where(LON <= loc[I,0])[0][-1]                                    
        XI2 = np.where(LON > loc[I,0])[0][0]                                      
        YI1 = np.where(LAT <= loc[I,1])[0][-1]                                    
        YI2 = np.where(LAT > loc[I,1])[0][0] 

        points = ((XI1,XI2),(YI1,YI2),(t1,t2))

        x=loc[I,0]; 
        xi1=(LON[XI2]-x)/(LON[XI2]-LON[XI1]); xi2=(x-LON[XI1])/(LON[XI2]-LON[XI1])
        xi=XI1*xi1+XI2*xi2
        
        y=loc[I,1]
        yi1=(LAT[YI2]-y)/(LAT[YI2]-LAT[YI1]); yi2=(y-LAT[YI1])/(LAT[YI2]-LAT[YI1])
        yi=YI1*yi1+YI2*yi2
        
        xyti = [xi,yi,ti]

        fields = [uaF,vaF,uwF,vwF,sst]; name = []
        ii = 0
        for field in fields:
            values = field[XI1:XI2+1,YI1:YI2+1,t1:t2+1]
            name.append(interpn(points,values,xyti)[0]) 
            ii+=1
        ua = name[0]; va = name[1]; uw = name[2]; vw = name[3]; SST = name[4]

        assert_tol('ua',ua,'mUA',mUA[bb-1,j,I],I,j,assert_tol_flag,assert_tol_tol)
        assert_tol('va',va,'mVA',mVA[bb-1,j,I],I,j,assert_tol_flag,assert_tol_tol)
        assert_tol('uw',uw,'mUW',mUW[bb-1,j,I],I,j,assert_tol_flag,assert_tol_tol)
        assert_tol('vw',vw,'mVW',mVW[bb-1,j,I],I,j,assert_tol_flag,assert_tol_tol)
        assert_tol('SST',SST,'mSST',mSST[bb-1,j,I],I,j,assert_tol_flag,assert_tol_tol)

    else:

        # Find nearest neighbour
        XI = find_nearest(LON, loc[I,0])
        YI = find_nearest(LAT, loc[I,1])
        #assert_tol(XI,mXI[bb-1,j,I]-1,I,j,assert_tol_flag,assert_tol_tol)     
        #assert_tol(YI,mYI[bb-1,j,I]-1,I,j,assert_tol_flag,assert_tol_tol)     

        # Interpolate fields linearly between timesteps
        dt1 = timestep - t1; dt2 = t2 - timestep
        
        ua = uaF[XI,YI,t1] * dt1 + uaF[XI,YI,t2] * dt2 
        va = vaF[XI,YI,t1] * dt1 + vaF[XI,YI,t2] * dt2 
        uw = uwF[XI,YI,t1] * dt1 + uwF[XI,YI,t2] * dt2 
        vw = vwF[XI,YI,t1] * dt1 + vwF[XI,YI,t2] * dt2 
        SST = sst[XI,YI,t1] * dt1 + sst[XI,YI,t2] * dt2

        assert_tol('ua',ua,'mUA',mUA[bb-1,j,I],I,j,assert_tol_flag,assert_tol_tol)
        assert_tol('va',va,'mVA',mVA[bb-1,j,I],I,j,assert_tol_flag,assert_tol_tol)
        assert_tol('uw',uw,'mUW',mUW[bb-1,j,I],I,j,assert_tol_flag,assert_tol_tol)
        assert_tol('vw',vw,'mVW',mVW[bb-1,j,I],I,j,assert_tol_flag,assert_tol_tol)
        assert_tol('SST',SST,'mSST',mSST[bb-1,j,I],I,j,assert_tol_flag,assert_tol_tol)

    # Compute wind speed and "U tilde" at location for a given icesize
    Ua = np.sqrt(ua**2 + va**2)
    UT = Ut(Ua,loc[I,1], S(dims[I,0],dims[I,1]),Cw,g,om)

    # now compute analytic ice velocity solution
    alpha = a(UT)
    beta = b(UT)
    ui = uw-g*alpha*va+g*beta*ua
    vi = vw+g*alpha*ua+g*beta*va
    assert_tol('ui',ui,'mUI',mUI[bb-1,j,I],I,j,assert_tol_flag,assert_tol_tol)
    assert_tol('vi',vi,'mVI',mVI[bb-1,j,I],I,j,assert_tol_flag,assert_tol_tol)

    # Icetranslation -- Note the conversion from meters to degrees lon/lat   
    dlon = ui*dtR 
    dlat = vi*dtR
    loc[I+1,1] = loc[I,1] + dlat
    loc[I+1,0] = loc[I,0]+ dlon/np.cos((loc[I+1,1]+loc[I,1])/2*np.pi/180)

    # Check if out-of-bounds
    if loc[I+1,0]>max(LON) or loc[I+1,0]<min(LON) or loc[I+1,1]>max(LAT) or loc[I+1,1]<min(LAT):
        OB = True
    else:
        xi2a,xi2b,yi2a,yi2b = find_berg_grid(LAT,LON,loc[I+1,0], loc[I+1,1])
        if msk[xi2a,yi2a]==0 or msk[xi2a,yi2b]==0 or msk[xi2b,yi2a]==0 or msk[xi2b,yi2b]==0:
            GROUNDED = True
            loc[I+1,0] = loc[I,0]
            loc[I+1,1] = loc[I,1]

    assert_tol('xil',loc[I+1,0],'mxil',mXIL[bb-1,j,I+1],I,j,assert_tol_flag,assert_tol_tol)
    assert_tol('yil',loc[I+1,1],'myil',mYIL[bb-1,j,I+1],I,j,assert_tol_flag,assert_tol_tol)

    var_list = [
                ['ua',ua,mUA[bb-1,j,I],ua-mUA[bb-1,j,I]],
                ['va',va,mVA[bb-1,j,I],va-mVA[bb-1,j,I]],
                ['uw',uw,mUW[bb-1,j,I],uw-mUW[bb-1,j,I]],
                ['vw',vw,mVW[bb-1,j,I],vw-mVW[bb-1,j,I]],
                ['SST',SST,mSST[bb-1,j,I],SST-mSST[bb-1,j,I]],
                ['Ua',Ua,mUa[bb-1,j,I],Ua-mUa[bb-1,j,I]],
                ['UT',UT,mUT[bb-1,j,I],UT-mUT[bb-1,j,I]],
                ['alpha',alpha,mALPHA[bb-1,j,I],alpha-mALPHA[bb-1,j,I]],
                ['beta',beta,mBETA[bb-1,j,I],beta-mBETA[bb-1,j,I]],
                ['ui',ui,mUI[bb-1,j,I],ui-mUI[bb-1,j,I]],
                ['vi',vi,mVI[bb-1,j,I],vi-mVI[bb-1,j,I]],
                #['dlon',dlon,mdlon,dlon-mdlon],
                #['dlat',dlat,mdlat,dlat-mdlat],
                ['xLocation',loc[I,0],mXIL[bb-1,j,I],loc[I,0]-mXIL[bb-1,j,I]],
                ['yLocation',loc[I,1],mYIL[bb-1,j,I],loc[I,1]-mYIL[bb-1,j,I]],
                ['GROUNDED',GROUNDED,mGROUNDED[bb-1,j,I],GROUNDED-mGROUNDED[bb-1,j,I]],
                #['OB',OB,mOB[bb-1,j,I],OB-mOB[bb-1,j,I]]
                ]
    print_var_table(var_list,j,I)

    return loc,OB,GROUNDED,Ua,SST,ui,uw,vi,vw


def melt(I,dims,ddims,Ua,SST,ui,uw,vi,vw):

    melted = False

    # Melt terms
    Me = CMe1 * (Cs1 * Ua**Cs2 + Cs3 * Ua)  ## Wind driven erosion
    Mv = CMv1 * SST + CMv2 * SST**2  ## Thermal side wall erosion 
    Mb = CMb1*np.power(np.sqrt(np.square(ui-uw)+np.square(vi-vw)),CMb2)*(SST-Ti0)/dims[I,0]**CMb3

    # Melt rates
    ddims[I,0] = - Mv - Me 
    ddims[I,1] = - Mv - Me 
    ddims[I,2] = - Mb
    dims[I+1,0] = dims[I,0]+ddims[I,0]*Dt 
    dims[I+1,1] = dims[I,1]+ddims[I,1]*Dt 
    dims[I+1,2] = dims[I,2]+ddims[I,2]*Dt 

    # Check if iceberg size is negative
    
    if dims[I+1,0]<0 or dims[I+1,1]<0 or dims[I+1,2]<0:
        dims[I+1,0] = 0; dims[I+1,1] = 0; dims[I+1,2] = 0
        melted = True

    else:
        # Rollover
        if dims[I+1,1] < (0.85*dims[I+1,2]):
            hn = dims[I+1,1]  ## new height
            dims[I+1,1] = dims[I+1,2] 
            dims[I+1,2] = hn

        # Check if length is greater than width
        if dims[I+1,1] > dims[I+1,0]:
            wn = dims[I+1,0] 
            dims[I+1,0] = dims[I+1,1] 
            dims[I+1,1] = wn

    # New volume and change in volume (dv)
    dims[I+1,3] = dims[I+1,0]*dims[I+1,1]*dims[I+1,2]
    ddims[I+1,3] = dims[I,3] - dims[I+1,3]

    var_list =  [
                ['Me',Me,mMe[bb-1,j,I],Me-mMe[bb-1,j,I]],
                ['Mv',Mv,mMv[bb-1,j,I],Mv-mMv[bb-1,j,I]],
                ['Mb',Mb,mMb[bb-1,j,I],Mb-mMb[bb-1,j,I]],
                #['MELTED',berg.melted,mMELTED,berg.melted-mMELTED],
                ['Length', dims[I,0], mL[bb-1,j,I], dims[I,0] - mL[bb-1,j,I]],
                ['Width', dims[I,1], mW[bb-1,j,I], dims[I,1] - mW[bb-1,j,I]],
                ['Height', dims[I,2], mH[bb-1,j,I], dims[I,2] - mH[bb-1,j,I]],
                ['Volume', dims[I,3], mVOL[bb-1,j,I], dims[I,3] - mVOL[bb-1,j,I]],
                ['dVolume', ddims[I,3], mDVOL[bb-1,j,I], ddims[I,3] - mDVOL[bb-1,j,I]]
                ]

    print_var_table(var_list,j,I)

    assert_tol('L',dims[I+1,0],'mL',mL[bb-1,j,I+1],I,j,assert_tol_flag,assert_tol_tol)
    assert_tol('W',dims[I+1,1],'mW',mW[bb-1,j,I+1],I,j,assert_tol_flag,assert_tol_tol)
    assert_tol('H',dims[I+1,2],'mH',mH[bb-1,j,I+1],I,j,assert_tol_flag,assert_tol_tol)
    #assert_tol('VOL',dims[I+1,3],'mVOL',mVOL[bb-1,j,I+1],I,j,tol=1e-3)
    #assert_tol('DVOL',ddims[I+1,3],'mDVOL',mDVOL[bb-1,j,I+1],I,j,tol=1e-3)

    return dims,ddims,melted


if __name__=="__main__":
    main()<|MERGE_RESOLUTION|>--- conflicted
+++ resolved
@@ -65,10 +65,6 @@
 
     GROUNDED = False
     OB = False
-<<<<<<< HEAD
-    interpolate = True
-=======
->>>>>>> c082fa53
 
     timestep = tt[tts + I]                                      
     t=timestep
